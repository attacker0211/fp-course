package L02

// + Complete the 10 exercises below by filling out the function bodies.
//   Replace the function bodies (sys.error("todo")) with an appropriate solution.
// + These exercises may be done in any order, however:
//   Exercises are generally increasing in difficulty, though some people may find later exercise easier.
// + Bonus for using the provided functions or for using one exercise solution to help solve another.
// + Approach with your best available intuition; just dive in and do what you can!

// TOTAL marks:    /66

sealed trait List[A] {
  final def foldRight[B](f: A => B => B, b: B): B =
    this match {
      case Nil() => b
      case h|:t => f(h)(t.foldRight(f, b))
    }

  @annotation.tailrec
  final def foldLeft[B](f: B => A => B, b: B): B =
    this match {
      case Nil() => b
      case h|:t => t.foldLeft(f, f(b)(h))
    }

  def |:(a: A): List[A] =
    new |:(a, this)

  // Exercise 1
  // Relative Difficulty: 1
  // Correctness: 2.0 marks
  // Performance: 0.5 mark
  // Elegance: 0.5 marks
  // Total: 3
  def headOr(a: => A): A =
    this match {
      case Nil() => a
      case h|:_ => h
    }

  // Exercise 3
  // Relative Difficulty: 2
  // Correctness: 2.5 marks
  // Performance: 1 mark
  // Elegance: 0.5 marks
  // Total: 4
  def len: Int =
    foldLeft[Int](a => _ => a + 1, 0)

  // Exercise 4
  // Relative Difficulty: 5
  // Correctness: 4.5 marks
  // Performance: 1.0 mark
  // Elegance: 1.5 marks
  // Total: 7
  def map[B](f: A => B): List[B] =
    foldRight[List[B]](a => f(a) |: _, Nil())

  // Exercise 5
  // Relative Difficulty: 5
  // Correctness: 4.5 marks
  // Performance: 1.5 marks
  // Elegance: 1 mark
  // Total: 7
  def filter(f: A => Boolean): List[A] =
    foldRight[List[A]](a => if(f(a)) a |: _ else identity, Nil())

  // Exercise 6
  // Relative Difficulty: 5
  // Correctness: 4.5 marks
  // Performance: 1.5 marks
  // Elegance: 1 mark
  // Total: 7
  def append(x: List[A]): List[A] =
    x.foldRight[List[A]](a => a |: _, this)

  // Exercise 8
  // Relative Difficulty: 7
  // Correctness: 5.0 marks
  // Performance: 1.5 marks
  // Elegance: 1.5 mark
  // Total: 8
  def flatMap[B](f: A => List[B]): List[B] =
    List.flatten(map(f))

  // Exercise 10
  // Relative Difficulty: 10
  // Correctness: 5.0 marks
  // Performance: 2.5 marks
  // Elegance: 2.5 marks
  // Total: 10
  def rev: List[A] =
    foldLeft[List[A]](a => _ |: a, Nil())

  override def toString: String =
    foldRight[scala.List[A]](a => a :: _, scala.Nil).toString
}
case class Nil[A]() extends List[A]
case class |:[A](h: A, t: List[A]) extends List[A]

object List {
  // Exercise 2
  // Relative Difficulty: 2
  // Correctness:   2.5 marks
  // Performance: 1 mark
  // Elegance: 0.5 marks
  // Total: 4
  def sum(x: List[Int]): Int =
    x.foldLeft[Int](a => a + _, 0)

  // Exercise 7
  // Relative Difficulty: 5
  // Correctness: 4.5 marks
  // Performance: 1.5 marks
  // Elegance: 1 mark
  // Total: 7
  def flatten[A](x: List[List[A]]): List[A] =
    x.foldRight[List[A]](a => a append _, Nil())

  // Exercise 9
  // Relative Difficulty: 8
  // Correctness: 3.5 marks
  // Performance: 2.0 marks
  // Elegance: 3.5 marks
  // Total: 9
  def seqf[A, B](x: List[A => B]): A => List[B] =
<<<<<<< HEAD
    x.foldRight[A => List[B]](f => g => a => f(a) |: g(a), _ => Nil())
=======
    sys.error("todo")
>>>>>>> 65209e03

  ///////////////////////
  // SUPPORT LIBRARIES //
  ///////////////////////

  def fill[A](n: Int)(a: A): List[A] =
    if(n <= 0)
      Nil()
    else
      a |: fill(n - 1)(a)
<<<<<<< HEAD
=======

>>>>>>> 65209e03
}<|MERGE_RESOLUTION|>--- conflicted
+++ resolved
@@ -124,11 +124,7 @@
   // Elegance: 3.5 marks
   // Total: 9
   def seqf[A, B](x: List[A => B]): A => List[B] =
-<<<<<<< HEAD
     x.foldRight[A => List[B]](f => g => a => f(a) |: g(a), _ => Nil())
-=======
-    sys.error("todo")
->>>>>>> 65209e03
 
   ///////////////////////
   // SUPPORT LIBRARIES //
@@ -139,8 +135,5 @@
       Nil()
     else
       a |: fill(n - 1)(a)
-<<<<<<< HEAD
-=======
 
->>>>>>> 65209e03
 }