package L03

import L01._
import L02._

trait Fluffy[F[_]] {
  def furry[A, B](f: A => B): F[A] => F[B]
}

object Fluffy {
  // Exercise 1
  // Relative Difficulty: 1
<<<<<<< HEAD
  implicit val ListFluffy: Fluffy[List] =
    new Fluffy[List] {
      def furry[A, B](f: A => B) =
        _ map f
    }

  // Exercise 2
  // Relative Difficulty: 1
  implicit val OptionalFluffy: Fluffy[Optional] =
    new Fluffy[Optional] {
      def furry[A, B](f: A => B) =
        _ map f
    }
=======
  implicit val IdFluffy: Fluffy[Id] =
    sys.error("todo")

  // Exercise 2
  // Relative Difficulty: 2
  implicit val ListFluffy: Fluffy[List] =
    sys.error("todo")
>>>>>>> 0a3991d2

  // Exercise 3
  // Relative Difficulty: 2
  implicit val OptionalFluffy: Fluffy[Optional] =
    sys.error("todo")

  // Exercise 4
  // Relative Difficulty: 3
  implicit def Function1Fluffy[T]: Fluffy[({type l[a] = T => a})#l] =
    new Fluffy[({type l[a] = T => a})#l] {
      def furry[A, B](f: A => B) =
        _ andThen f
    }
  
  ///////////////////////
  // SUPPORT LIBRARIES //
  ///////////////////////

  implicit val ScalaListFluffy: Fluffy[scala.List] =
    new Fluffy[scala.List] {
      def furry[A, B](f: A => B) =
        _ map f
    }

}<|MERGE_RESOLUTION|>--- conflicted
+++ resolved
@@ -10,21 +10,6 @@
 object Fluffy {
   // Exercise 1
   // Relative Difficulty: 1
-<<<<<<< HEAD
-  implicit val ListFluffy: Fluffy[List] =
-    new Fluffy[List] {
-      def furry[A, B](f: A => B) =
-        _ map f
-    }
-
-  // Exercise 2
-  // Relative Difficulty: 1
-  implicit val OptionalFluffy: Fluffy[Optional] =
-    new Fluffy[Optional] {
-      def furry[A, B](f: A => B) =
-        _ map f
-    }
-=======
   implicit val IdFluffy: Fluffy[Id] =
     sys.error("todo")
 
@@ -32,7 +17,6 @@
   // Relative Difficulty: 2
   implicit val ListFluffy: Fluffy[List] =
     sys.error("todo")
->>>>>>> 0a3991d2
 
   // Exercise 3
   // Relative Difficulty: 2
