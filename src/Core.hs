--- conflicted
+++ resolved
@@ -39,10 +39,6 @@
   , getLine
   , readFile
   , writeFile
-<<<<<<< HEAD
-  , concatMap
-=======
->>>>>>> 5670a70a
   , length
   , reverse
   , foldr
@@ -90,10 +86,6 @@
   , getLine
   , readFile
   , writeFile
-<<<<<<< HEAD
-  , concatMap
-=======
->>>>>>> 5670a70a
   , length
   , reverse
   , foldr
